<?xml version="1.0" encoding="UTF-8"?>
<!--
  Licensed to the Apache Software Foundation (ASF) under one or more
  contributor license agreements. See the NOTICE file distributed with
  this work for additional information regarding copyright ownership.
  The ASF licenses this file to You under the Apache License, Version 2.0
  (the "License"); you may not use this file except in compliance with
  the License. You may obtain a copy of the License at
  http://www.apache.org/licenses/LICENSE-2.0
  Unless required by applicable law or agreed to in writing, software
  distributed under the License is distributed on an "AS IS" BASIS,
  WITHOUT WARRANTIES OR CONDITIONS OF ANY KIND, either express or implied.
  See the License for the specific language governing permissions and
  limitations under the License.
-->
<project xmlns="http://maven.apache.org/POM/4.0.0" xmlns:xsi="http://www.w3.org/2001/XMLSchema-instance" xsi:schemaLocation="http://maven.apache.org/POM/4.0.0 http://maven.apache.org/xsd/maven-4.0.0.xsd">
    <modelVersion>4.0.0</modelVersion>

    <parent>
        <groupId>io.streamnative.connectors</groupId>
        <artifactId>nifi-pulsar-bundle</artifactId>
        <version>1.18.0</version>
    </parent>

    <artifactId>nifi-pulsar-processors</artifactId>
    <name>NiFi Pulsar Connectors :: Pulsar Processors</name>
    <packaging>jar</packaging>

    <properties>
      <maven.deploy.skip>false</maven.deploy.skip>
    </properties>
   
    <dependencies>
    
        <dependency>
            <groupId>io.streamnative.connectors</groupId>
            <artifactId>nifi-pulsar-client-service-api</artifactId>
            <version>${project.version}</version>
	    </dependency>

        <dependency>
            <groupId>org.apache.nifi</groupId>
            <artifactId>nifi-api</artifactId>
            <version>${nifi.version}</version>
        </dependency>
        
        <dependency>
            <groupId>org.apache.nifi</groupId>
            <artifactId>nifi-record-serialization-service-api</artifactId>
             <version>${nifi.version}</version>
        </dependency>
        
        <dependency>
            <groupId>org.apache.nifi</groupId>
            <artifactId>nifi-record</artifactId>
             <version>${nifi.version}</version>
        </dependency>
        
        <dependency>
            <groupId>org.apache.nifi</groupId>
            <artifactId>nifi-utils</artifactId>
            <version>${nifi.version}</version>
        </dependency>
        
         <dependency>
            <groupId>org.apache.nifi</groupId>
            <artifactId>nifi-ssl-context-service-api</artifactId>
             <version>${nifi.version}</version>
        </dependency>
<<<<<<< HEAD
        
        <dependency>
            <groupId>io.streamnative.connectors</groupId>
            <artifactId>nifi-pulsar-client-service-api</artifactId>
            <version>${project.version}</version>
	    </dependency>
=======
>>>>>>> 58836c98
	    
	    <dependency>
        	<groupId>org.apache.commons</groupId>
        	<artifactId>commons-lang3</artifactId>
        	<version>${commons-lang3.version}</version>
        </dependency>
        
        <dependency>
  			<groupId>org.apache.commons</groupId>
  			<artifactId>commons-compress</artifactId>
  			<version>${commons-compress.version}</version>
		</dependency>
        
        <dependency>
           <groupId>commons-io</groupId>
           <artifactId>commons-io</artifactId>
           <version>${commons.io.version}</version>
        </dependency>
        
        <dependency>
        	<groupId>com.fasterxml.jackson.core</groupId>
  		    <artifactId>jackson-core</artifactId>
  		    <version>${jackson-core.version}</version>
        </dependency>
        
      	<dependency>
      		<groupId>com.google.protobuf</groupId>
      		<artifactId>protobuf-java</artifactId>
      		<version>${protobuf3.version}</version>
    	</dependency>
    
        <dependency>
            <groupId>org.apache.nifi</groupId>
            <artifactId>nifi-mock</artifactId>
             <version>${nifi.version}</version>
            <scope>test</scope>
        </dependency>
        
        <dependency>
            <groupId>org.slf4j</groupId>
            <artifactId>slf4j-simple</artifactId>
             <version>${slf4j-simple.version}</version>
            <scope>test</scope>
        </dependency>
        
        <dependency>
            <groupId>junit</groupId>
            <artifactId>junit</artifactId>
             <version>${junit.version}</version>
            <scope>test</scope>
        </dependency>
        
        <dependency>
  			<groupId>org.mockito</groupId>
  			<artifactId>mockito-core</artifactId>
  			<version>${mockito-core.version}</version>
		</dependency>
        
    </dependencies>

</project><|MERGE_RESOLUTION|>--- conflicted
+++ resolved
@@ -67,15 +67,13 @@
             <artifactId>nifi-ssl-context-service-api</artifactId>
              <version>${nifi.version}</version>
         </dependency>
-<<<<<<< HEAD
         
         <dependency>
             <groupId>io.streamnative.connectors</groupId>
             <artifactId>nifi-pulsar-client-service-api</artifactId>
             <version>${project.version}</version>
-	    </dependency>
-=======
->>>>>>> 58836c98
+	      </dependency>
+
 	    
 	    <dependency>
         	<groupId>org.apache.commons</groupId>
