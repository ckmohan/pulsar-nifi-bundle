--- conflicted
+++ resolved
@@ -32,7 +32,6 @@
   <dependencies>
 
     <dependency>
-<<<<<<< HEAD
         <groupId>org.apache.nifi</groupId>
         <artifactId>nifi-standard-services-api-nar</artifactId>
         <version>${nifi.version}</version>
@@ -43,18 +42,6 @@
         <groupId>io.streamnative.connectors</groupId>
         <artifactId>nifi-pulsar-client-service-api</artifactId>
         <version>${project.version}</version>
-=======
-        <groupId>io.streamnative.connectors</groupId>
-        <artifactId>nifi-pulsar-client-service-api</artifactId>
-        <version>${project.version}</version>
-    </dependency>
-    
-    <dependency>
-        <groupId>org.apache.nifi</groupId>
-        <artifactId>nifi-standard-services-api-nar</artifactId>
-        <version>${nifi.version}</version>
-        <type>nar</type>
->>>>>>> 58836c98
     </dependency>
     
   </dependencies>
