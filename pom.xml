--- conflicted
+++ resolved
@@ -87,39 +87,6 @@
     <properties>
         <project.build.sourceEncoding>UTF-8</project.build.sourceEncoding>
         <!-- Dependency versions -->
-<<<<<<< HEAD
-    	<commons-collections4.version>4.4</commons-collections4.version>
-    	<commons-compress.version>1.21</commons-compress.version>
-    	<commons-lang3.version>3.8.1</commons-lang3.version>
-    	<commons.io.version>2.4</commons.io.version>
-    	<conscrypt-openjdk.version>2.5.2</conscrypt-openjdk.version>
-    	<groovy-eclipse-batch.version>2.5.6-01</groovy-eclipse-batch.version>
-    	<grpc.version>1.41.0</grpc.version>
-    	<jackson-core.version>2.13.4</jackson-core.version>
-    	<junit.version>4.13.2</junit.version>
-    	<mockito-core.version>3.12.4</mockito-core.version>
-    	<nifi.version>1.20.0</nifi.version>
-    	<protobuf3.version>3.20.3</protobuf3.version>
-    	<protoc.version>3.20.0</protoc.version>
-    	<pulsar.version>2.10.3</pulsar.version>
-    	<slf4j-simple.version>1.7.32</slf4j-simple.version>
-    	
-    	<java.version>11</java.version>
-    	
-    	<!-- Maven plugin versions -->
-    	<maven-compiler-plugin.version>3.10.1</maven-compiler-plugin.version>
-    	<maven-gpg-plugin.version>3.0.1</maven-gpg-plugin.version>
-    	<maven-javadoc-plugin.version>3.3.1</maven-javadoc-plugin.version>
-    	<maven-source-plugin.version>2.2.1</maven-source-plugin.version>
-    	<nifi-nar-maven-plugin.version>1.3.5</nifi-nar-maven-plugin.version>
-	    <nexus-staging-maven-plugin.version>1.6.13</nexus-staging-maven-plugin.version>
-
-        <maven-versions-plugin.version>2.5</maven-versions-plugin.version>
-
-    	<!-- Maven plugin settings -->
-    	<maven.deploy.skip>true</maven.deploy.skip>
-    	
-=======
         <commons-collections4.version>4.4</commons-collections4.version>
         <commons-compress.version>1.21</commons-compress.version>
         <commons-lang3.version>3.12.0</commons-lang3.version>
@@ -146,7 +113,7 @@
         <nexus-staging-maven-plugin.version>1.6.13</nexus-staging-maven-plugin.version>
         <maven-versions-plugin.version>2.5</maven-versions-plugin.version>
 
->>>>>>> 69dd92b7
+        <maven.deploy.skip>true</maven.deploy.skip>
     </properties>
 
     <modules>
